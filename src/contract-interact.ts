<<<<<<< HEAD
import Arweave from 'arweave/node'
import { JWKInterface } from 'arweave/node/lib/wallet'
import { loadContract } from './contract-load'
import { readContract } from './contract-read'
import { execute, ContractInteraction } from './contract-step'
import { InteractionTx } from './interaction-tx'
import { unpackTags } from './utils'
=======
import Arweave from 'arweave/node';
import { JWKInterface } from 'arweave/node/lib/wallet';
import { loadContract } from './contract-load';
import { readContract } from './contract-read';
import { execute, ContractInteraction, ContractInteractionResult } from './contract-step';
>>>>>>> d4eee10e

/**
 * Writes an interaction on the blockchain.
 *
 * This simply creates an interaction tx and posts it.
 * It does not need to know the current state of the contract.
 *
 * @param arweave       an Arweave client instance
 * @param wallet        a wallet private key
 * @param contractId    the Transaction Id of the contract
 * @param input         the interaction input, will be serialized as Json.
 */
<<<<<<< HEAD
export async function interactWrite (arweave: Arweave, wallet: JWKInterface, contractId: string, input: any) {
  const interactionTx = await createTx(arweave, wallet, contractId, input)
=======
export async function interactWrite(arweave: Arweave, wallet: JWKInterface, contractId: string, input: any): Promise<string> {
  
  // Use a random value in the data body. We must put
  // _something_ in the body, because a tx must have data or target
  // to be valid. The value doesn't matter, but something sorta random
  // helps because it will generate a different txid.
  let interactionTx = await arweave.createTransaction(
    {
      data: Math.random()
        .toString()
        .slice(-4)
    },
    wallet
  );

  if (!input) {
    throw new Error(`Input should be a truthy value: ${JSON.stringify(input)}`);
  }  

  interactionTx.addTag('App-Name', 'SmartWeaveAction');
  interactionTx.addTag('App-Version', '0.3.0');
  interactionTx.addTag('Contract', contractId);
  interactionTx.addTag('Input', JSON.stringify(input));

  await arweave.transactions.sign(interactionTx, wallet);
>>>>>>> d4eee10e

  const response = await arweave.transactions.post(interactionTx)

<<<<<<< HEAD
  if (response.status !== 200) return false
=======
  if (response.status != 200) {
    throw new Error(`Unable to write interaction Tx: ${response.status}`);
  }
>>>>>>> d4eee10e

  return interactionTx.id
}

/**
 * This will load a contract to its latest state, and do a dry run of an interaction,
 * without writing anything to the chain.
 *
 * @param arweave       an Arweave client instance
 * @param wallet        a wallet private or public key
 * @param contractId    the Transaction Id of the contract
 * @param input         the interaction input.
 */
<<<<<<< HEAD
export async function interactWriteDryRun (arweave: Arweave, wallet: JWKInterface, contractId: string, input: any) {
  const contractInfo = await loadContract(arweave, contractId)
  const latestState = await readContract(arweave, contractId)
  const from = await arweave.wallets.jwkToAddress(wallet)
=======
export async function interactWriteDryRun(arweave: Arweave, wallet: JWKInterface, contractId: string, input: any): Promise<ContractInteractionResult> {
  const contractInfo = await loadContract(arweave, contractId);
  const latestState = await readContract(arweave, contractId);
  const from = await arweave.wallets.jwkToAddress(wallet);
>>>>>>> d4eee10e

  const interaction: ContractInteraction = {
    input: input,
    caller: from
  }

  const { height, current } = await arweave.network.getInfo()

  const tx = await createTx(arweave, wallet, contractId, input)

  const tags = unpackTags(tx)

  const dummyActiveTx: InteractionTx = {
    id: tx.id,
    owner: {
      address: from
    },
    recipient: tx.target,
    tags,
    fee: {
      winston: tx.reward
    },
    quantity: {
      winston: tx.quantity
    },
    block: {
      height,
      id: current
    }
  }

  contractInfo.swGlobal._activeTx = dummyActiveTx

  return await execute(contractInfo.handler, interaction, latestState)
}

/**
 * This will load a contract to its latest state, and execute a read interaction that
 * does not change any state.
 *
 * @param arweave       an Arweave client instance
 * @param wallet        a wallet private or public key
 * @param contractId    the Transaction Id of the contract
 * @param input         the interaction input.
 */
<<<<<<< HEAD
export async function interactRead (arweave: Arweave, wallet: JWKInterface, contractId: string, input: any) {
  const contractInfo = await loadContract(arweave, contractId)
  const latestState = await readContract(arweave, contractId)
  const from = await arweave.wallets.jwkToAddress(wallet)
=======
export async function interactRead(arweave: Arweave, wallet: JWKInterface | undefined, contractId: string, input: any): Promise<any> {
  const contractInfo = await loadContract(arweave, contractId);
  const latestState = await readContract(arweave, contractId);
  const from = wallet ? await arweave.wallets.jwkToAddress(wallet) : ''
>>>>>>> d4eee10e

  const interaction: ContractInteraction = {
    input: input,
    caller: from
  }

  const { height, current } = await arweave.network.getInfo()

  const tx = await createTx(arweave, wallet, contractId, input)

  const tags = unpackTags(tx)

  const dummyActiveTx: InteractionTx = {
    id: tx.id,
    owner: {
      address: from
    },
    recipient: tx.target,
    tags,
    fee: {
      winston: tx.reward
    },
    quantity: {
      winston: tx.quantity
    },
    block: {
      height,
      id: current
    }
  }

  contractInfo.swGlobal._activeTx = dummyActiveTx

  const result = await execute(contractInfo.handler, interaction, latestState)
  return result.result
}

async function createTx (arweave: Arweave, wallet: JWKInterface, contractId: string, input: any) {
  const interactionTx = await arweave.createTransaction(
    {
      data: Math.random()
        .toString()
        .slice(-4)
    },
    wallet
  )

  if (!input) {
    throw new Error(`Input should be a truthy value: ${JSON.stringify(input)}`)
  }

  interactionTx.addTag('App-Name', 'SmartWeaveAction')
  interactionTx.addTag('App-Version', '0.3.0')
  interactionTx.addTag('Contract', contractId)
  interactionTx.addTag('Input', JSON.stringify(input))

  await arweave.transactions.sign(interactionTx, wallet)
  return interactionTx
}<|MERGE_RESOLUTION|>--- conflicted
+++ resolved
@@ -1,18 +1,10 @@
-<<<<<<< HEAD
 import Arweave from 'arweave/node'
 import { JWKInterface } from 'arweave/node/lib/wallet'
 import { loadContract } from './contract-load'
 import { readContract } from './contract-read'
-import { execute, ContractInteraction } from './contract-step'
+import { execute, ContractInteraction, ContractInteractionResult } from './contract-step'
 import { InteractionTx } from './interaction-tx'
 import { unpackTags } from './utils'
-=======
-import Arweave from 'arweave/node';
-import { JWKInterface } from 'arweave/node/lib/wallet';
-import { loadContract } from './contract-load';
-import { readContract } from './contract-read';
-import { execute, ContractInteraction, ContractInteractionResult } from './contract-step';
->>>>>>> d4eee10e
 
 /**
  * Writes an interaction on the blockchain.
@@ -25,46 +17,12 @@
  * @param contractId    the Transaction Id of the contract
  * @param input         the interaction input, will be serialized as Json.
  */
-<<<<<<< HEAD
 export async function interactWrite (arweave: Arweave, wallet: JWKInterface, contractId: string, input: any) {
   const interactionTx = await createTx(arweave, wallet, contractId, input)
-=======
-export async function interactWrite(arweave: Arweave, wallet: JWKInterface, contractId: string, input: any): Promise<string> {
-  
-  // Use a random value in the data body. We must put
-  // _something_ in the body, because a tx must have data or target
-  // to be valid. The value doesn't matter, but something sorta random
-  // helps because it will generate a different txid.
-  let interactionTx = await arweave.createTransaction(
-    {
-      data: Math.random()
-        .toString()
-        .slice(-4)
-    },
-    wallet
-  );
-
-  if (!input) {
-    throw new Error(`Input should be a truthy value: ${JSON.stringify(input)}`);
-  }  
-
-  interactionTx.addTag('App-Name', 'SmartWeaveAction');
-  interactionTx.addTag('App-Version', '0.3.0');
-  interactionTx.addTag('Contract', contractId);
-  interactionTx.addTag('Input', JSON.stringify(input));
-
-  await arweave.transactions.sign(interactionTx, wallet);
->>>>>>> d4eee10e
 
   const response = await arweave.transactions.post(interactionTx)
 
-<<<<<<< HEAD
   if (response.status !== 200) return false
-=======
-  if (response.status != 200) {
-    throw new Error(`Unable to write interaction Tx: ${response.status}`);
-  }
->>>>>>> d4eee10e
 
   return interactionTx.id
 }
@@ -78,17 +36,10 @@
  * @param contractId    the Transaction Id of the contract
  * @param input         the interaction input.
  */
-<<<<<<< HEAD
-export async function interactWriteDryRun (arweave: Arweave, wallet: JWKInterface, contractId: string, input: any) {
+export async function interactWriteDryRun (arweave: Arweave, wallet: JWKInterface, contractId: string, input: any): Promise<ContractInteractionResult> {
   const contractInfo = await loadContract(arweave, contractId)
   const latestState = await readContract(arweave, contractId)
   const from = await arweave.wallets.jwkToAddress(wallet)
-=======
-export async function interactWriteDryRun(arweave: Arweave, wallet: JWKInterface, contractId: string, input: any): Promise<ContractInteractionResult> {
-  const contractInfo = await loadContract(arweave, contractId);
-  const latestState = await readContract(arweave, contractId);
-  const from = await arweave.wallets.jwkToAddress(wallet);
->>>>>>> d4eee10e
 
   const interaction: ContractInteraction = {
     input: input,
@@ -134,17 +85,10 @@
  * @param contractId    the Transaction Id of the contract
  * @param input         the interaction input.
  */
-<<<<<<< HEAD
-export async function interactRead (arweave: Arweave, wallet: JWKInterface, contractId: string, input: any) {
+export async function interactRead (arweave: Arweave, wallet: JWKInterface | undefined, contractId: string, input: any): Promise<any> {
   const contractInfo = await loadContract(arweave, contractId)
   const latestState = await readContract(arweave, contractId)
-  const from = await arweave.wallets.jwkToAddress(wallet)
-=======
-export async function interactRead(arweave: Arweave, wallet: JWKInterface | undefined, contractId: string, input: any): Promise<any> {
-  const contractInfo = await loadContract(arweave, contractId);
-  const latestState = await readContract(arweave, contractId);
   const from = wallet ? await arweave.wallets.jwkToAddress(wallet) : ''
->>>>>>> d4eee10e
 
   const interaction: ContractInteraction = {
     input: input,
