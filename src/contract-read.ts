--- conflicted
+++ resolved
@@ -1,11 +1,7 @@
 import Arweave from 'arweave/node'
 import { loadContract } from './contract-load';
 import { retryWithBackoff, batch, softFailWith } from 'promises-tho';
-<<<<<<< HEAD
-import { getTag, arrayToHex, unpackTags, log } from './utils';
-=======
-import { getTag, arrayToHex, unpackTags, formatTags } from './utils';
->>>>>>> f5ac1476
+import { getTag, arrayToHex, unpackTags, formatTags, log } from './utils';
 import { execute, ContractInteraction } from './contract-step';
 import { InteractionTx } from './interaction-tx';
 
@@ -83,7 +79,6 @@
       variables
     }
   )
-<<<<<<< HEAD
   log(arweave, `Query returned ${transactions.length} interactions`);
   
   let unconfirmed = await batcher(transactions);
@@ -93,24 +88,13 @@
   // Filter out txs that are not confirmed yet, not found, 
   // or are below the height we are replaying to.
   
-  let txInfos = unconfirmed
-    .filter(x => 
-      x && 
-      x.info.confirmed && 
-      x.info.confirmed.block_height <= height
-    ) as InteractionTx[]
-  
-  log(arweave, `Replaying ${txInfos.length} confirmed interactions`);
-=======
-
   if (response.status !== 200) {
     throw new Error(`Unable to retrieve transactions. Arweave gateway responded with status ${response.status}.`)
   }
 
   const txInfos = response.data.data.transactions.edges
-
-  console.log(`Replaying ${txInfos.length} confirmed interactions`);
->>>>>>> f5ac1476
+  
+  log(arweave, `Replaying ${txInfos.length} confirmed interactions`);
 
   await sortTransactions(arweave, txInfos)
 
@@ -135,13 +119,8 @@
       input = JSON.parse(input as string)
 
       if (!input) {
-<<<<<<< HEAD
-          log(arweave, `Skipping tx with missing or invalid Input tag - ${txInfos[i].id}`);
+          log(arweave, `Skipping tx with missing or invalid Input tag - ${currentTx.id}`);
           continue;
-=======
-        console.warn(`Skipping tx with missing or invalid Input tag - ${currentTx.id}`);
-        continue;
->>>>>>> f5ac1476
       }
 
       const interaction: ContractInteraction = {
@@ -154,21 +133,12 @@
       const result = await execute(handler, interaction, state);
 
       if (result.type === 'exception') {
-<<<<<<< HEAD
         log(arweave, `${result.result}`);
-        log(arweave, `Executing of interaction: ${txInfos[i].id} threw exception.`);
+        log(arweave, `Executing of interaction: ${currentTx.id} threw exception.`);
       }
       if (result.type === 'error') {
         log(arweave, `${result.result}`);
-        log(arweave, `Executing of interaction: ${txInfos[i].id} returned error.`);
-=======
-        console.warn(`${result.result}`);
-        console.warn(`Executing of interaction: ${currentTx.id} threw exception.`);
-      }
-      if (result.type === 'error') {
-        console.warn(`${result.result}`);
-        console.warn(`Executing of interaction: ${currentTx.id} returned error.`);
->>>>>>> f5ac1476
+        log(arweave, `Executing of interaction: ${currentTx.id} returned error.`);
       }
 
       state = result.state;
