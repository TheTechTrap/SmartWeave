--- conflicted
+++ resolved
@@ -1,15 +1,8 @@
 import Arweave from 'arweave/node'
-<<<<<<< HEAD
 import { loadContract } from './contract-load'
-import { arrayToHex, formatTags } from './utils'
+import { arrayToHex, formatTags, log } from './utils'
 import { execute, ContractInteraction } from './contract-step'
 import { InteractionTx } from './interaction-tx'
-=======
-import { loadContract } from './contract-load';
-import { arrayToHex, formatTags, log } from './utils';
-import { execute, ContractInteraction } from './contract-step';
-import { InteractionTx } from './interaction-tx';
->>>>>>> b211dbcb
 
 // integers on the server are 32 bit so we can't user Number.MAX_SAFE_INTEGER
 const MAX_INT_ON_SERVER = 2147483647
@@ -78,36 +71,18 @@
     first: MAX_INT_ON_SERVER
   }
 
-<<<<<<< HEAD
   const response = await arweave.api.post('graphql', {
     query,
     variables
   })
 
-=======
-  let response = await arweave.api.post('graphql',
-    {
-      query,
-      variables
-    }
-  )
-  
-  // Filter out txs that are not confirmed yet, not found, 
-  // or are below the height we are replaying to.
-  
->>>>>>> b211dbcb
   if (response.status !== 200) {
     throw new Error(`Unable to retrieve transactions. Arweave gateway responded with status ${response.status}.`)
   }
 
   const txInfos = response.data.data.transactions.edges
-<<<<<<< HEAD
 
-  console.log(`Replaying ${txInfos.length} confirmed interactions`)
-=======
-  
-  log(arweave, `Replaying ${txInfos.length} confirmed interactions`);
->>>>>>> b211dbcb
+  log(arweave, `Replaying ${txInfos.length} confirmed interactions`)
 
   await sortTransactions(arweave, txInfos)
 
@@ -131,17 +106,10 @@
 
     input = JSON.parse(input)
 
-<<<<<<< HEAD
     if (!input) {
-      console.warn(`Skipping tx with missing or invalid Input tag - ${currentTx.id}`)
+      log(arweave, `Skipping tx with missing or invalid Input tag - ${currentTx.id}`)
       continue
     }
-=======
-      if (!input) {
-          log(arweave, `Skipping tx with missing or invalid Input tag - ${currentTx.id}`);
-          continue;
-      }
->>>>>>> b211dbcb
 
     const interaction: ContractInteraction = {
       input: input,
@@ -152,25 +120,14 @@
 
     const result = await execute(handler, interaction, state)
 
-<<<<<<< HEAD
     if (result.type === 'exception') {
-      console.warn(`${result.result}`)
-      console.warn(`Executing of interaction: ${currentTx.id} threw exception.`)
+      log(arweave, `${result.result}`)
+      log(arweave, `Executing of interaction: ${currentTx.id} threw exception.`)
     }
     if (result.type === 'error') {
-      console.warn(`${result.result}`)
-      console.warn(`Executing of interaction: ${currentTx.id} returned error.`)
+      log(arweave, `${result.result}`)
+      log(arweave, `Executing of interaction: ${currentTx.id} returned error.`)
     }
-=======
-      if (result.type === 'exception') {
-        log(arweave, `${result.result}`);
-        log(arweave, `Executing of interaction: ${currentTx.id} threw exception.`);
-      }
-      if (result.type === 'error') {
-        log(arweave, `${result.result}`);
-        log(arweave, `Executing of interaction: ${currentTx.id} returned error.`);
-      }
->>>>>>> b211dbcb
 
     state = result.state
   }
