--- conflicted
+++ resolved
@@ -8,18 +8,12 @@
     "example": "examples"
   },
   "scripts": {
-<<<<<<< HEAD
-    "test": "echo \"Error: no test specified\" && exit 1",
-    "version": "npx @pika/pack",
-    "build": "rimraf pkg && npx @pika/pack && cp-cli pkg/dist-src/bin pkg/dist-node && npx rollup --config=rollup.config.js && tar -zcvf smartweave-package.tgz pkg/",
-    "lint": "eslint --ext .ts,.js src/ examples/ rollup.config.js",
-    "lint:fix": "npm run lint -- --fix"
-=======
     "build": "tsc",
     "prepare": "npm run build",
     "version": "git add -A src",
-    "postversion": "git push && git push --tags"
->>>>>>> 5b706538
+    "postversion": "git push && git push --tags",
+    "lint": "eslint --ext .ts,.js src/ examples/",
+    "lint:fix": "npm run lint -- --fix"
   },
   "files": [
     "lib/**/*"
@@ -44,22 +38,9 @@
     "yargs": "^15.3.1"
   },
   "devDependencies": {
-<<<<<<< HEAD
-    "@pika/pack": "^0.5.0",
-    "@pika/plugin-build-deno": "^0.9.2",
-    "@pika/plugin-build-node": "^0.9.2",
-    "@pika/plugin-build-web": "^0.9.2",
-    "@pika/plugin-bundle-web": "^0.9.2",
-    "@pika/plugin-simple-bin": "^0.9.2",
-    "@pika/plugin-ts-standard-pkg": "^0.9.2",
-    "@pika/types": "^0.9.2",
-    "@rollup/plugin-commonjs": "^15.0.0",
-    "@rollup/plugin-node-resolve": "^9.0.0",
-    "@typescript-eslint/eslint-plugin": "^3.10.1",
-    "@typescript-eslint/parser": "^3.10.1",
-=======
     "@types/node": "^14.6.3",
->>>>>>> 5b706538
+    "@typescript-eslint/eslint-plugin": "^4.0.1",
+    "@typescript-eslint/parser": "^4.0.1",
     "cp-cli": "^2.0.0",
     "eslint": "^6.8.0",
     "eslint-config-standard": "^14.1.1",
