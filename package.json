--- conflicted
+++ resolved
@@ -19,12 +19,8 @@
     "lib/**/*"
   ],
   "bin": {
-<<<<<<< HEAD
-    "smartweave-cli": "lib/smartweave-cli.js"
-=======
-    "smartweave-cli": "dist-node/bin/smartweave-cli.js",
+    "smartweave-cli": "lib/smartweave-cli.js",
     "smartweave": "smartweave"
->>>>>>> d4eee10e
   },
   "repository": {
     "type": "git",
@@ -38,17 +34,9 @@
   },
   "homepage": "https://github.com/ArweaveTeam/SmartWeave#readme",
   "dependencies": {
-<<<<<<< HEAD
     "arweave": "^1.9.1",
     "bignumber.js": "^9.0.0",
-=======
-    "@types/yargs": "^15.0.5",
-    "arweave": "^1.7.1",
-    "logdown": "^3.3.1",
-    "loglevel": "^1.6.8",
-    "loglevel-plugin-prefix": "^0.8.4",
-    "promises-tho": "^1.1.0",
->>>>>>> d4eee10e
+    "loglevel": "^1.7.0",
     "yargs": "^15.3.1"
   },
   "devDependencies": {
